--- conflicted
+++ resolved
@@ -20,15 +20,9 @@
 
 import sep
 
-<<<<<<< HEAD
 from . import io
 from . import query
 from . import display
-=======
-from .io import psfex_extract
-from .query import image_gaia_stars
-from .display import diagnose_image_clean, diagnose_image_mask
->>>>>>> 4aee25cf
 
 __all__ = ['img_cutout', 'get_pixel_value', 'seg_remove_cen_obj',
            'seg_index_cen_obj', 'seg_remove_obj', 'seg_index_obj',
@@ -305,7 +299,7 @@
 
 def seg_remove_obj(seg, x, y):
     """Remove an object from the segmentation given its coordinate.
-        
+
     Parameters
     ----------
     seg     : 2-D data array, segmentation mask
@@ -833,5 +827,5 @@
         x, y = wcs_img.wcs_world2pix(ra, dec, 1)
     else:
         x, y = ra, dec
-    
+
     return io.psfex_extract(psfex_file, x, y)